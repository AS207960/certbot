--- conflicted
+++ resolved
@@ -6,14 +6,10 @@
 
 ### Added
 
-<<<<<<< HEAD
-* There is now a new `Other` annotated challenge object to allow plugins to support entirely novel challenges.
-=======
 * `--dns-google-project` optionally allows for specifying the project that the DNS zone(s) reside in,
   which allows for Certbot usage in scenarios where the auth credentials reside in a different
   project to the zone(s) that are being managed.
-*
->>>>>>> b0d0a832
+* There is now a new `Other` annotated challenge object to allow plugins to support entirely novel challenges.
 
 ### Changed
 
