--- conflicted
+++ resolved
@@ -149,16 +149,7 @@
         Directory({'foo': 'bar'})
 
     def test_getitem(self):
-<<<<<<< HEAD
         self.assertEqual('reg', self.dir['newReg'])
-=======
-        self.assertEqual('reg', self.dir['new-reg'])
-        from acme.messages import NewRegistration
-        with warnings.catch_warnings():
-            warnings.filterwarnings('ignore', '.* non-string keys', DeprecationWarning)
-            self.assertEqual('reg', self.dir[NewRegistration])
-            self.assertEqual('reg', self.dir[NewRegistration()])
->>>>>>> 80071c86
 
     def test_getitem_fails_with_key_error(self):
         self.assertRaises(KeyError, self.dir.__getitem__, 'foo')
@@ -410,17 +401,6 @@
         from acme.messages import Authorization
         hash(Authorization.from_json(self.jobj_from))
 
-<<<<<<< HEAD
-=======
-    def test_resolved_combinations(self):
-        with warnings.catch_warnings():
-            warnings.filterwarnings('ignore', '.*resolved_combinations', DeprecationWarning)
-            self.assertEqual(self.authz.resolved_combinations, (
-                (self.challbs[0],),
-                (self.challbs[1],),
-            ))
-
->>>>>>> 80071c86
 
 class AuthorizationResourceTest(unittest.TestCase):
     """Tests for acme.messages.AuthorizationResource."""
