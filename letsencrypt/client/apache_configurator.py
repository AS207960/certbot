import hashlib
import os
import pkg_resources
import re
import shutil
import socket
import subprocess
import sys
import time

from Crypto import Random

from letsencrypt.client import augeas_configurator
from letsencrypt.client import CONFIG
from letsencrypt.client import crypto_util
from letsencrypt.client import errors
from letsencrypt.client import le_util
from letsencrypt.client import logger


# Configurator should be turned into a Singleton

# Note: Apache 2.4 NameVirtualHost directive is deprecated... all vhost twins
# are considered name based vhosts by default. The use of the directive will
# emit a warning.

# TODO: Augeas sections ie. <VirtualHost>, <IfModule> beginning and closing
# tags need to be the same case, otherwise Augeas doesn't recognize them.
# This is not able to be completely remedied by regular expressions because
# Augeas views <VirtualHost> </Virtualhost> as an error. This will just
# require another check_parsing_errors() after all files are included...
# (after a find_directive search is executed currently). It can be a one
# time check however because all of Trustifies transactions will ensure
# only properly formed sections are added.

# Note: This protocol works for filenames with spaces in it, the sites are
# properly set up and directives are changed appropriately, but Apache won't
# recognize names in sites-enabled that have spaces. These are not added to the
# Apache configuration. It may be wise to warn the user if they are trying
# to use vhost filenames that contain spaces and offer to change ' ' to '_'

# Note: FILEPATHS and changes to files are transactional.  They are copied
# over before the updates are made to the existing files. NEW_FILES is
# transactional due to the use of register_file_creation()

class VH(object):
<<<<<<< HEAD
    """Virtual host."""
=======
    """Represents an Apache Virtualhost."""
>>>>>>> 27d9f5f3

    def __init__(self, filename_path, vh_path, vh_addrs, is_ssl, is_enabled):
        self.file = filename_path
        self.path = vh_path
        self.addrs = vh_addrs
        self.names = []
        self.ssl = is_ssl
        self.enabled = is_enabled

    def set_names(self, list_of_names):
        """Set names."""
        self.names = list_of_names

    def add_name(self, name):
        """Add name to vhost."""
        self.names.append(name)


class ApacheConfigurator(augeas_configurator.AugeasConfigurator):
    """
    State of Configurator:
    This code has been tested under Ubuntu 12.04 Apache 2.2
    and this code works for Ubuntu 14.04 Apache 2.4. Further
    notes below.

    This class was originally developed for Apache 2.2 and has not seen a
    an overhaul to include proper setup of new Apache configurations.
    The biggest changes have been the IncludeOptional directive, the
    deprecation of the NameVirtualHost directive, and the name change of
    mod_ssl.c to ssl_module. Although these changes
    have not been implemented yet, they will be shortly.
    That being said, this class can still adequately configure most typical
    Apache 2.4 servers as the deprecated NameVirtualHost has no effect
    and the typical directories are parsed by the Augeas configuration
    parser automatically.

    The API of this class will change in the coming weeks as the exact
    needs of client's are clarified with the new and developing protocol.

    This class will eventually derive from a generic Configurator class
    so that other Configurators (like Nginx) can be developed and interoperate
    with the client.
    """
    def __init__(self, server_root=CONFIG.SERVER_ROOT):
        super(ApacheConfigurator, self).__init__()

        self.server_root = server_root

        # See if any temporary changes need to be recovered
        # This needs to occur before VH objects are setup...
        # because this will change the underlying configuration and potential
        # vhosts
        self.recovery_routine()
        # Check for errors in parsing files with Augeas
        self.check_parsing_errors("httpd.aug")
        # This problem has been fixed in Augeas 1.0
        self.standardize_excl()

        # Determine user's main config file
        self.user_config_file = self._set_user_config_file()

        self.vhosts = self.get_virtual_hosts()
        # Add name_server association dict
        self.assoc = dict()
        # Verify that all directories and files exist with proper permissions
        verify_setup()

        # Enable mod_ssl if it isn't already enabled
        # This is Let's Encrypt... we enable mod_ssl on initialization :)
        # TODO: attempt to make the check faster... this enable should
        #       be asynchronous as it shouldn't be that time sensitive
        #       on initialization
        if not check_ssl_loaded():
            logger.info("Loading mod_ssl into Apache Server")
            enable_mod("ssl")

        # Note: initialization doesn't check to see if the config is correct
        # by Apache's standards. This should be done by the client (client.py)
        # if it is desired. There may be instances where correct configuration
        # isn't required on startup.

    # TODO: This function can be improved to ensure that the final directives
    # are being modified whether that be in the include files or in the
    # virtualhost declaration - these directives can be overwritten
    def deploy_cert(self, vhost, cert, key, cert_chain=None):
        """Deploys certificate to specified virtual host.

        Currently tries to find the last directives to deploy the cert in
        the given virtualhost. If it can't find the directives, it searches
        the "included" confs. The function verifies that it has located
        the three directives and finally modifies them to point to the correct
        destination

        .. todo:: Make sure last directive is changed

        .. todo:: Might be nice to remove chain directive if none exists
                  This shouldn't happen within letsencrypt though

        :param vhost: ssl vhost to deploy certificate
        :type vhost: :class:`VH`

        :param strcert: certificate filename
        :param str key: private key filename
        :param str cert_chain: certificate chain filename

        :returns: Success
        :rtype: bool

        """
        path = {}

        path["cert_file"] = self.find_directive(case_i(
            "SSLCertificateFile"), None, vhost.path)
        path["cert_key"] = self.find_directive(case_i(
            "SSLCertificateKeyFile"), None, vhost.path)

        # Only include if a certificate chain is specified
        if cert_chain is not None:
            path["cert_chain"] = self.find_directive(
                case_i("SSLCertificateChainFile"), None, vhost.path)

        if len(path["cert_file"]) == 0 or len(path["cert_key"]) == 0:
            # Throw some "can't find all of the directives error"
            logger.warn(("Cannot find a cert or key directive in %s"
                         % vhost.path))
            logger.warn("VirtualHost was not modified")
            # Presumably break here so that the virtualhost is not modified
            return False

        logger.info("Deploying Certificate to VirtualHost %s" % vhost.file)

        self.aug.set(path["cert_file"][0], cert)
        self.aug.set(path["cert_key"][0], key)
        if cert_chain is not None:
            if len(path["cert_chain"]) == 0:
                self.add_dir(vhost.path, "SSLCertificateChainFile", cert_chain)
            else:
                self.aug.set(path["cert_chain"][0], cert_chain)

        self.save_notes += ("Changed vhost at %s with addresses of %s\n" %
                            (vhost.file, vhost.addrs))
        self.save_notes += "\tSSLCertificateFile %s\n" % cert
        self.save_notes += "\tSSLCertificateKeyFile %s\n" % key
        if cert_chain:
            self.save_notes += "\tSSLCertificateChainFile %s\n" % cert_chain
        # This is a significant operation, make a checkpoint
        return self.save()

    def choose_virtual_host(self, target_name):
        """ Chooses a virtual host based on the given domain name.

        .. todo:: This should maybe return list if no obvious answer is presented

        :param str name: domain name

        :returns: ssl vhost associated with name
        :rtype: :class:`VH`

        """
        # Allows for domain names to be associated with a virtual host
        # Client isn't using create_dn_server_assoc(self, dn, vh) yet
        for domain, vhost in self.assoc:
            if domain == target_name:
                return vhost

        # Check for servernames/aliases for ssl hosts
        for vhost in self.vhosts:
            if vhost.ssl:
                for name in vhost.names:
                    if name == target_name:
                        return vhost

        # Checking for domain name in vhost address
        # This technique is not recommended by Apache but is technically valid
        for vhost in self.vhosts:
            for addr in vhost.addrs:
                tup = addr.partition(":")
                if tup[0] == target_name and tup[2] == "443":
                    return vhost

        # Check for non ssl vhosts with servernames/aliases == 'name'
        for vhost in self.vhosts:
            if not vhost.ssl:
                for name in vhost.names:
                    if name == target_name:
                        # When do we need to self.make_vhost_ssl(v)
                        return self.make_vhost_ssl(vhost)

        # No matches, search for the default
        for vhost in self.vhosts:
            for addr in vhost.addrs:
                if addr == "_default_:443":
                    return vhost
        return None

    def create_dn_server_assoc(self, domain, vhost):
        """Create an association between a domain name and virtual host.

        Helps to choose an appropriate vhost

        :param str domain: domain name to associate

        :param vhost: virtual host to associate with domain
        :type vhost: :class:`VH`

        """
        self.assoc[domain] = vhost

    def get_all_names(self):
        """Returns all names found in the Apache Configuration.

        :returns: All ServerNames, ServerAliases, and reverse DNS entries for
                  virtual host addresses
        :rtype: set

        """
        all_names = set()

        # Kept in same function to avoid multiple compilations of the regex
        priv_ip_regex = (r"(^127\.0\.0\.1)|(^10\.)|(^172\.1[6-9]\.)|"
                         r"(^172\.2[0-9]\.)|(^172\.3[0-1]\.)|(^192\.168\.)")
        private_ips = re.compile(priv_ip_regex)

        for vhost in self.vhosts:
            all_names.update(vhost.names)
            for addr in vhost.addrs:
                a_tup = addr.partition(":")

                # If it isn't a private IP, do a reverse DNS lookup
                if not private_ips.match(a_tup[0]):
                    try:
                        socket.inet_aton(a_tup[0])
                        all_names.add(socket.gethostbyaddr(a_tup[0])[0])
                    except (socket.error, socket.herror, socket.timeout):
                        continue

        return all_names

    def _set_user_config_file(self, filename=''):
        """Set the appropriate user configuration file

        .. todo:: This will have to be updated for other distros versions

        :param str filename: optional filename that will be used as the user config

        :returns: Apache user configuration file
        :rtype: str

        """
        if filename:
            return filename
        else:
            # Basic check to see if httpd.conf exists and
            # in heirarchy via direct include
            # httpd.conf was very common as a user file in Apache 2.2
            if (os.path.isfile(self.server_root + 'httpd.conf') and
                self.find_directive(case_i("Include"),
                                    case_i("httpd.conf"))):
                return os.path.join(self.server_root, 'httpd.conf')
            else:
                return os.path.join(self.server_root + 'apache2.conf')

    def _add_servernames(self, host):
        """Helper function for get_virtual_hosts().

        :param host: In progress vhost whose names will be added
        :type host: :class:`VH`

        """
        name_match = self.aug.match(("%s//*[self::directive=~regexp('%s')] | "
                                     "%s//*[self::directive=~regexp('%s')]" %
                                     (host.path,
                                      case_i('ServerName'),
                                      host.path,
                                      case_i('ServerAlias'))))
        for name in name_match:
            args = self.aug.match(name + "/*")
            for arg in args:
                host.add_name(self.aug.get(arg))

    def _create_vhost(self, path):
        """Used by get_virtual_hosts to create vhost objects

        :param str path: Augeas path to virtual host

        :returns: newly created vhost
        :rtype: :class:`VH`

        """
        addrs = []
        args = self.aug.match(path + "/arg")
        for arg in args:
            addrs.append(self.aug.get(arg))
        is_ssl = False

        if len(self.find_directive(
                case_i("SSLEngine"), case_i("on"), path)) > 0:
            is_ssl = True

        filename = get_file_path(path)
        is_enabled = self.is_site_enabled(filename)
        vhost = VH(filename, path, addrs, is_ssl, is_enabled)
        self._add_servernames(vhost)
        return vhost

    # TODO: make "sites-available" a configurable directory
    def get_virtual_hosts(self):
        """Returns list of virtual hosts found in the Apache configuration.

        :returns: List of :class:`VH` objects found in configuration
        :rtype: list

        """
        # Search sites-available, httpd.conf for possible virtual hosts
        paths = self.aug.match(
            ("/files%ssites-available//*[label()=~regexp('%s')]" %
             (self.server_root, case_i('VirtualHost'))))
        vhs = []
        for path in paths:
            vhs.append(self._create_vhost(path))

        return vhs

    def is_name_vhost(self, target_addr):
        """Returns if vhost is a name based vhost

        Checks if addr has a NameVirtualHost directive in the Apache config

<<<<<<< HEAD
        :param str addr: vhost address ie. \*:443
=======
        :param target_addr: vhost address ie. *:443
        :type target_addr: str
>>>>>>> 27d9f5f3

        :returns: Success
        :rtype: bool

        """
        # search for NameVirtualHost directive for ip_addr
        # check httpd.conf, ports.conf,
        # note ip_addr can be FQDN although Apache does not recommend it
        paths = self.find_directive(case_i("NameVirtualHost"), None)
        name_vh = []
        for path in paths:
            name_vh.append(self.aug.get(path))

        # Mixed and matched wildcard NameVirtualHost with VirtualHost
        # behavior is undefined. Make sure that an exact match exists

        # Check for exact match
        for addr in name_vh:
            if addr == target_addr:
                return True

        return False

    def add_name_vhost(self, addr):
        """Adds NameVirtualHost directive for given address.

        Directive is added to ports.conf unless the file doesn't exist
        It is added to httpd.conf as a backup

        :param str addr: Address that will be added as NameVirtualHost directive

        """
        aug_file_path = "/files%sports.conf" % self.server_root
        self.add_dir_to_ifmodssl(aug_file_path, "NameVirtualHost", addr)

        # TODO: Check to see if len(find_dir) can just be if find_dir()
        if len(self.find_directive(
                case_i("NameVirtualHost"), case_i(addr))) == 0:
            logger.warn("ports.conf is not included in your Apache config...")
            logger.warn("Adding NameVirtualHost directive to httpd.conf")

            self.add_dir_to_ifmodssl("/files%shttpd.conf" % self.server_root,
                                     "NameVirtualHost",
                                     addr)

        self.save_notes += 'Setting %s to be NameBasedVirtualHost\n' % addr

    def add_dir_to_ifmodssl(self, aug_conf_path, directive, val):
        """Adds directive and value to IfMod ssl block.

        Adds given directive and value along configuration path within
        an IfMod mod_ssl.c block.  If the IfMod block does not exist in
        the file, it is created.

        :param str aug_conf_path: Desired Augeas config path to add directive
        :param str directive: Directive you would like to add
        :param str val: Value of directive ie. Listen 443, 443 is the value

        """
        # TODO: Add error checking code... does the path given even exist?
        #       Does it throw exceptions?
        if_mod_path = self.get_ifmod(aug_conf_path, "mod_ssl.c")
        # IfModule can have only one valid argument, so append after
        self.aug.insert(if_mod_path + "arg", "directive", False)
        nvh_path = if_mod_path + "directive[1]"
        self.aug.set(nvh_path, directive)
        self.aug.set(nvh_path + "/arg", val)

    def make_server_sni_ready(self, vhost, default_addr="*:443"):
        """Checks to see if the server is ready for SNI challenges.

        .. todo:: This should largely depend on the version of Apache

        :param vhost: VHost to check SNI compatibility
        :type vhost: :class:`VH`

        :param str default_addr: TODO - investigate function further

        """
        # Check if mod_ssl is loaded
        if not check_ssl_loaded():
            logger.error("Please load the SSL module with Apache")
            return False

        # Check for Listen 443
        # TODO: This could be made to also look for ip:443 combo
        # TODO: Need to search only open directives and IfMod mod_ssl.c
        if len(self.find_directive(case_i("Listen"), "443")) == 0:
            logger.debug("No Listen 443 directive found")
            logger.debug("Setting the Apache Server to Listen on port 443")
            self.add_dir_to_ifmodssl("/files%sports.conf" % self.server_root,
                                     "Listen", "443")
            self.save_notes += "Added Listen 443 directive to ports.conf\n"

        # Check for NameVirtualHost
        # First see if any of the vhost addresses is a _default_ addr
        for addr in vhost.addrs:
            tup = addr.partition(":")
            if tup[0] == "_default_":
                if not self.is_name_vhost(default_addr):
                    logger.debug(("Setting all VirtualHosts on "
                                  "%s to be name based vhosts" % default_addr))
                    self.add_name_vhost(default_addr)

                return True
        # No default addresses... so set each one individually
        for addr in vhost.addrs:
            if not self.is_name_vhost(addr):
                logger.debug(("Setting VirtualHost at %s "
                             "to be a name based virtual host" % addr))
                self.add_name_vhost(addr)

        return True

    def get_ifmod(self, aug_conf_path, mod):
        """Returns the path to <IfMod mod> and creates one if it doesn't exist.

        :param str aug_conf_path: Augeas configuration path
        :param str mod: module ie. mod_ssl.c

        """
        if_mods = self.aug.match(("%s/IfModule/*[self::arg='%s']" %
                                 (aug_conf_path, mod)))
        if len(if_mods) == 0:
            self.aug.set("%s/IfModule[last() + 1]" % aug_conf_path, "")
            self.aug.set("%s/IfModule[last()]/arg" % aug_conf_path, mod)
            if_mods = self.aug.match(("%s/IfModule/*[self::arg='%s']" %
                                     (aug_conf_path, mod)))
        # Strip off "arg" at end of first ifmod path
        return if_mods[0][:len(if_mods[0]) - 3]

    def add_dir(self, aug_conf_path, directive, arg):
        """Appends directive to the end fo the file given by aug_conf_path.

        Note: Not added to AugeasConfigurator because it may depend on the lens

        :param str aug_conf_path: Augeas configuration path to add directive
        :param str directive: Directive to add
        :param str arg: Value of the directive. ie. Listen 443, 443 is arg


        """
        self.aug.set(aug_conf_path + "/directive[last() + 1]", directive)
        if type(arg) is not list:
            self.aug.set(aug_conf_path + "/directive[last()]/arg", arg)
        else:
            for i in range(len(arg)):
                self.aug.set("%s/directive[last()]/arg[%d]" %
                             (aug_conf_path, (i+1)),
                             arg[i])

    def find_directive(self, directive, arg=None, start=None):
        """Finds directive in the configuration.

        Recursively searches through config files to find directives
        Directives should be in the form of a case insensitive regex currently

        .. todo:: arg should probably be a list

        Note: Augeas is inherently case sensitive while Apache is case
        insensitive.  Augeas 1.0 allows case insensitive regexes like
        regexp(/Listen/, 'i'), however the version currently supported
        by Ubuntu 0.10 does not.  Thus I have included my own case insensitive
        transformation by calling case_i() on everything to maintain
        compatibility.

        :param str directive: Directive to look for

        :param arg: Specific value direcitve must have, None if all should
                    be considered
        :type arg: str or None

        :param str start: Beginning Augeas path to begin looking

        """
        # Cannot place member variable in the definition of the function so...
        if not start:
            start = "/files%sapache2.conf" % self.server_root

        # Debug code
        # print "find_dir:", directive, "arg:", arg, " | Looking in:", start
        # No regexp code
        # if arg is None:
        #     matches = self.aug.match(start +
        # "//*[self::directive='"+directive+"']/arg")
        # else:
        #     matches = self.aug.match(start +
        # "//*[self::directive='" + directive+"']/* [self::arg='" + arg + "']")

        # includes = self.aug.match(start +
        # "//* [self::directive='Include']/* [label()='arg']")

        if arg is None:
            matches = self.aug.match(("%s//*[self::directive=~regexp('%s')]/arg"
                                      % (start, directive)))
        else:
            matches = self.aug.match(("%s//*[self::directive=~regexp('%s')]/*"
                                      "[self::arg=~regexp('%s')]" %
                                      (start, directive, arg)))

        includes = self.aug.match(("%s//* [self::directive=~regexp('%s')]/* "
                                   "[label()='arg']" %
                                   (start, case_i('Include'))))

        for include in includes:
            # start[6:] to strip off /files
            matches.extend(self.find_directive(
                directive, arg, self.get_include_path(strip_dir(start[6:]),
                                                      self.aug.get(include))))

        return matches

    def get_include_path(self, cur_dir, arg):
        """Converts an Apache Include directive into Augeas path.

        Converts an Apache Include directive argument into an Augeas
        searchable path

        .. todo:: convert to use os.path.join()

        :param str cur_dir: current working directory

        :param str arg: Argument of Include directive

        :returns: Augeas path string
        :rtype: str

        """
        # Sanity check argument - maybe
        # Question: what can the attacker do with control over this string
        # Effect parse file... maybe exploit unknown errors in Augeas
        # If the attacker can Include anything though... and this function
        # only operates on Apache real config data... then the attacker has
        # already won.
        # Perhaps it is better to simply check the permissions on all
        # included files?
        # check_config to validate apache config doesn't work because it
        # would create a race condition between the check and this input

        # TODO: Maybe... although I am convinced we have lost if
        # Apache files can't be trusted.  The augeas include path
        # should be made to be exact.

        # Check to make sure only expected characters are used <- maybe remove
        # validChars = re.compile("[a-zA-Z0-9.*?_-/]*")
        # matchObj = validChars.match(arg)
        # if matchObj.group() != arg:
        #     logger.error("Error: Invalid regexp characters in %s" % arg)
        #     return []

        # Standardize the include argument based on server root
        if not arg.startswith("/"):
            arg = cur_dir + arg
        # conf/ is a special variable for ServerRoot in Apache
        elif arg.startswith("conf/"):
            arg = self.server_root + arg[5:]
        # TODO: Test if Apache allows ../ or ~/ for Includes

        # Attempts to add a transform to the file if one does not already exist
        self.parse_file(arg)

        # Argument represents an fnmatch regular expression, convert it
        # Split up the path and convert each into an Augeas accepted regex
        # then reassemble
        if "*" in arg or "?" in arg:
            split_arg = arg.split("/")
            for idx, split in enumerate(split_arg):
                # * and ? are the two special fnmatch characters
                if "*" in split or "?" in split:
                    # Turn it into a augeas regex
                    # TODO: Can this instead be an augeas glob instead of regex
                    split_arg[idx] = ("* [label()=~regexp('%s')]" %
                                      self.fnmatch_to_re(split))
            # Reassemble the argument
            arg = "/".join(split_arg)

        # If the include is a directory, just return the directory as a file
        if arg.endswith("/"):
            return "/files" + arg[:len(arg)-1]
        return "/files"+arg

<<<<<<< HEAD
    def check_ssl_loaded(self):
        """Checks to see if mod_ssl is loaded

        Currently uses apache2ctl to get loaded module list

        .. todo:: This function is likely fragile to versions/distros

        :returns: If ssl_module is included and active in Apache
        :rtype: bool

        """
        try:
            # p=subprocess.check_output(['sudo', '/usr/sbin/apache2ctl', '-M'],
            #                            stderr=open("/dev/null", 'w'))
            p = subprocess.Popen(['sudo', '/usr/sbin/apache2ctl', '-M'],
                                 stdout=subprocess.PIPE,
                                 stderr=open(
                                     "/dev/null", 'w')).communicate()[0]
        except:
            logger.error("Error accessing apache2ctl for loaded modules!")
            logger.error("This may be caused by an Apache Configuration Error")
            return False
        if "ssl_module" in p:
            return True
        return False

=======
>>>>>>> 27d9f5f3
    def make_vhost_ssl(self, nonssl_vhost):
        """Makes an ssl_vhost version of a nonssl_vhost.

        Duplicates vhost and adds default ssl options
        New vhost will reside as (nonssl_vhost.path) + CONFIG.LE_VHOST_EXT

        :param nonssl_vhost: Valid VH that doesn't have SSLEngine on
        :type nonssl_vhost: :class:`VH`

        :returns: SSL vhost
        :rtype: :class:`VH`

        """
        avail_fp = nonssl_vhost.file
        # Copy file
        if avail_fp.endswith(".conf"):
            ssl_fp = avail_fp[:-(len(".conf"))] + CONFIG.LE_VHOST_EXT
        else:
            ssl_fp = avail_fp + CONFIG.LE_VHOST_EXT

        # First register the creation so that it is properly removed if
        # configuration is rolled back
        self.register_file_creation(False, ssl_fp)

        try:
            orig_file = open(avail_fp, 'r')
            new_file = open(ssl_fp, 'w')
            new_file.write("<IfModule mod_ssl.c>\n")
            for line in orig_file:
                new_file.write(line)
            new_file.write("</IfModule>\n")
        except IOError:
            logger.fatal("Error writing/reading to file in make_vhost_ssl")
            sys.exit(49)
        finally:
            orig_file.close()
            new_file.close()

        self.aug.load()
        # Delete the VH addresses because they may change here
        del nonssl_vhost.addrs[:]
        ssl_addrs = []

        # change address to address:443, address:80
        addr_match = "/files%s//* [label()=~regexp('%s')]/arg"
        ssl_addr_p = self.aug.match(
            addr_match % (ssl_fp, case_i('VirtualHost')))
        avail_addr_p = self.aug.match(
            addr_match % (avail_fp, case_i('VirtualHost')))

        for i in range(len(avail_addr_p)):
            avail_old_arg = self.aug.get(avail_addr_p[i])
            ssl_old_arg = self.aug.get(ssl_addr_p[i])
            avail_tup = avail_old_arg.partition(":")
            ssl_tup = ssl_old_arg.partition(":")
            avail_new_addr = avail_tup[0] + ":80"
            ssl_new_addr = ssl_tup[0] + ":443"
            self.aug.set(avail_addr_p[i], avail_new_addr)
            self.aug.set(ssl_addr_p[i], ssl_new_addr)
            nonssl_vhost.addrs.append(avail_new_addr)
            ssl_addrs.append(ssl_new_addr)

        # Add directives
        vh_p = self.aug.match(("/files%s//* [label()=~regexp('%s')]" %
                               (ssl_fp, case_i('VirtualHost'))))
        if len(vh_p) != 1:
            logger.error("Error: should only be one vhost in %s" % avail_fp)
            sys.exit(1)

        self.add_dir(vh_p[0], "SSLCertificateFile",
                     "/etc/ssl/certs/ssl-cert-snakeoil.pem")
        self.add_dir(vh_p[0], "SSLCertificateKeyFile",
                     "/etc/ssl/private/ssl-cert-snakeoil.key")
        self.add_dir(vh_p[0], "Include", CONFIG.OPTIONS_SSL_CONF)

        # Log actions and create save notes
        logger.info("Created an SSL vhost at %s" % ssl_fp)
        self.save_notes += 'Created ssl vhost at %s\n' % ssl_fp
        self.save()

        # We know the length is one because of the assertion above
        ssl_vhost = self._create_vhost(vh_p[0])
        self.vhosts.append(ssl_vhost)

        # Check if nonssl_vhost's address was NameVirtualHost
        # NOTE: Searches through Augeas seem to ruin changes to directives
        #       The configuration must also be saved before being searched
        #       for the new directives; For these reasons... this is tacked
        #       on after fully creating the new vhost
        need_to_save = False
        for i in range(len(nonssl_vhost.addrs)):

            if (self.is_name_vhost(nonssl_vhost.addrs[i]) and
                    not self.is_name_vhost(ssl_addrs[i])):
                self.add_name_vhost(ssl_addrs[i])
                logger.info("Enabling NameVirtualHosts on " + ssl_addrs[i])
                need_to_save = True

        if need_to_save:
            self.save()

        return ssl_vhost

    def enable_redirect(self, ssl_vhost):
        """Redirect all equivalent HTTP traffic to ssl_vhost.

        Adds Redirect directive to the port 80 equivalent of ssl_vhost
        First the function attempts to find the vhost with equivalent
        ip addresses that serves on non-ssl ports
        The function then adds the directive

        :param ssl_vhost: Destination of traffic, an ssl enabled vhost
        :type ssl_vhost: :class:`VH`

        :returns: Success, general_vhost (HTTP vhost)
        :rtype: (bool, :class:`VH`)

        """
        # TODO: Enable check to see if it is already there
        #       to avoid the extra restart
        enable_mod("rewrite")

        general_v = self._general_vhost(ssl_vhost)
        if general_v is None:
            # Add virtual_server with redirect
            logger.debug(
                "Did not find http version of ssl virtual host... creating")
            return self.create_redirect_vhost(ssl_vhost)
        else:
            # Check if redirection already exists
            exists, code = self.existing_redirect(general_v)
            if exists:
                if code == 0:
                    logger.debug("Redirect already added")
                    return True, general_v
                else:
                    logger.debug("Unknown redirect exists for this vhost")
                    return False, general_v
            # Add directives to server
            self.add_dir(general_v.path, "RewriteEngine", "On")
            self.add_dir(general_v.path,
                         "RewriteRule", CONFIG.REWRITE_HTTPS_ARGS)
            self.save_notes += ('Redirecting host in %s to ssl vhost in %s\n' %
                                (general_v.file, ssl_vhost.file))
            self.save()
            return True, general_v

    def existing_redirect(self, vhost):
        """Checks to see if existing redirect is in place.

        Checks to see if virtualhost already contains a rewrite or redirect
        returns boolean, integer
        The boolean indicates whether the redirection exists...
        The integer has the following code:
        0 - Existing letsencrypt https rewrite rule is appropriate and in place
        1 - Virtual host contains a Redirect directive
        2 - Virtual host contains an unknown RewriteRule

        -1 is also returned in case of no redirection/rewrite directives

        :param vhost: vhost to check
        :type vhost: :class:`VH`

        :returns: Success, code value... see documentation
        :rtype: bool, int

        """
        rewrite_path = self.find_directive(
            case_i("RewriteRule"), None, vhost.path)
        redirect_path = self.find_directive(
            case_i("Redirect"), None, vhost.path)

        if redirect_path:
            # "Existing Redirect directive for virtualhost"
            return True, 1
        if not rewrite_path:
            # "No existing redirection for virtualhost"
            return False, -1
        if len(rewrite_path) == len(CONFIG.REWRITE_HTTPS_ARGS):
            for idx, match in enumerate(rewrite_path):
                if self.aug.get(match) != CONFIG.REWRITE_HTTPS_ARGS[idx]:
                    # Not a letsencrypt https rewrite
                    return True, 2
            # Existing letsencrypt https rewrite rule is in place
            return True, 0
        # Rewrite path exists but is not a letsencrypt https rule
        return True, 2

    def create_redirect_vhost(self, ssl_vhost):
        """Creates an http_vhost specifically to redirect for the ssl_vhost.

        :param ssl_vhost: ssl vhost
        :type ssl_vhost: :class:`VH`

        :returns: Success, vhost
        :rtype: (bool, :class:`VH`)

        """
        # Consider changing this to a dictionary check
        # Make sure adding the vhost will be safe
        conflict, host_or_addrs = self._conflicting_host(ssl_vhost)
        if conflict:
            return False, host_or_addrs

        redirect_addrs = host_or_addrs

        # get servernames and serveraliases
        serveralias = ""
        servername = ""
        size_n = len(ssl_vhost.names)
        if size_n > 0:
            servername = "ServerName " + ssl_vhost.names[0]
            if size_n > 1:
                serveralias = " ".join(ssl_vhost.names[1:size_n])
                serveralias = "ServerAlias " + serveralias
        redirect_file = "<VirtualHost" + redirect_addrs + "> \n\
" + servername + "\n\
" + serveralias + " \n\
ServerSignature Off \n\
\n\
RewriteEngine On \n\
RewriteRule ^.*$ https://%{SERVER_NAME}%{REQUEST_URI} [L,R=permanent]\n\
\n\
ErrorLog /var/log/apache2/redirect.error.log \n\
LogLevel warn \n\
</VirtualHost>\n"

        # Write out the file
        # This is the default name
        redirect_filename = "le-redirect.conf"

        # See if a more appropriate name can be applied
        if len(ssl_vhost.names) > 0:
            # Sanity check...
            # make sure servername doesn't exceed filename length restriction
            if ssl_vhost.names[0] < (255-23):
                redirect_filename = "le-redirect-%s.conf" % ssl_vhost.names[0]

        redirect_filepath = ("%ssites-available/%s" %
                             (self.server_root, redirect_filename))

        # Register the new file that will be created
        # Note: always register the creation before writing to ensure file will
        # be removed in case of unexpected program exit
        self.register_file_creation(False, redirect_filepath)

        # Write out file
        with open(redirect_filepath, 'w') as redirect_fd:
            redirect_fd.write(redirect_file)
        logger.info("Created redirect file: " + redirect_filename)

        self.aug.load()
        # Make a new vhost data structure and add it to the lists
        new_fp = self.server_root + "sites-available/" + redirect_filename
        new_vhost = self._create_vhost("/files" + new_fp)
        self.vhosts.append(new_vhost)

        # Finally create documentation for the change
        self.save_notes += ('Created a port 80 vhost, %s, for redirection to '
                            'ssl vhost %s\n' %
                            (new_vhost.file, ssl_vhost.file))

        return True, new_vhost

    def _conflicting_host(self, ssl_vhost):
        """Checks for conflicting HTTP vhost for ssl_vhost.

        Checks for a conflicting host, such that a new port 80 host could not
        be created without ruining the apache config
        Used with redirection

        returns: conflict, host_or_addrs - boolean
        if conflict: returns conflicting vhost
        if not conflict: returns space separated list of new host addrs

        :param ssl_vhost: SSL Vhost to check for possible port 80 redirection
        :type ssl_vhost: :class:`VH`

        :returns: TODO
        :rtype: TODO

        """
        # Consider changing this to a dictionary check
        redirect_addrs = ""
        for ssl_a in ssl_vhost.addrs:
            # Add space on each new addr, combine "VirtualHost"+redirect_addrs
            redirect_addrs = redirect_addrs + " "
            ssl_tup = ssl_a.partition(":")
            ssl_a_vhttp = ssl_tup[0] + ":80"
            # Search for a conflicting host...
            for vhost in self.vhosts:
                if vhost.enabled:
                    for addr in vhost.addrs:
                        # Convert :* to standard ip address
                        if addr.endswith(":*"):
                            addr = addr[:len(addr)-2]
                        # Would require NameBasedVirtualHosts,too complicated?
                        # Maybe do later... right now just return false
                        # or overlapping addresses... order matters
                        if addr == ssl_a_vhttp or addr == ssl_tup[0]:
                            # We have found a conflicting host... just return
                            return True, vhost

            redirect_addrs = redirect_addrs + ssl_a_vhttp

        return False, redirect_addrs

    def _general_vhost(self, ssl_vhost):
        """Find appropriate HTTP vhost for ssl_vhost.

        Function needs to be thoroughly tested and perhaps improved
        Will not do well with malformed configurations
        Consider changing this into a dict check

        :param ssl_vhost: ssl vhost to check
        :type ssl_vhost: :class:`VH`

        :returns: HTTP vhost or None if unsuccessful
        :rtype: :class:`VH` or None

        """
        # _default_:443 check
        # Instead... should look for vhost of the form *:80
        # Should we prompt the user?
        ssl_addrs = ssl_vhost.addrs
        if ssl_addrs == ["_default_:443"]:
            ssl_addrs = ["*:443"]

        for vhost in self.vhosts:
            found = 0
            # Not the same vhost, and same number of addresses
            if vhost != ssl_vhost and len(vhost.addrs) == len(ssl_vhost.addrs):
                # Find each address in ssl_host in test_host
                for ssl_a in ssl_addrs:
                    ssl_tup = ssl_a.partition(":")
                    for test_a in vhost.addrs:
                        test_tup = test_a.partition(":")
                        if test_tup[0] == ssl_tup[0]:
                            # Check if found...
                            if (test_tup[2] == "80" or
                                    test_tup[2] == "" or
                                    test_tup[2] == "*"):
                                found += 1
                                break
                # Check to make sure all addresses were found
                # and names are equal
                if (found == len(ssl_vhost.addrs) and
                        set(vhost.names) == set(ssl_vhost.names)):
                    return vhost
        return None

    # TODO - both of these
    def enable_ocsp_stapling(self, ssl_vhost):
        return False

    def enable_hsts(self, ssl_vhost):
        return False

    def get_all_certs_keys(self):
        """ Find all existing keys, certs from configuration.

        Retrieve all certs and keys set in VirtualHosts on the Apache server

        :returns: list of tuples with form [(cert, key, path)]
        :rtype: list

        """
        c_k = set()

        for vhost in self.vhosts:
            if vhost.ssl:
                cert_path = self.find_directive(
                    case_i("SSLCertificateFile"), None, vhost.path)
                key_path = self.find_directive(
                    case_i("SSLCertificateKeyFile"), None, vhost.path)

                # Can be removed once find directive can return ordered results
                if len(cert_path) != 1 or len(key_path) != 1:
                    logger.error(("Too many cert or key directives in vhost "
                                  "%s" % vhost.file))
                    sys.exit(40)

                cert = os.path.abspath(self.aug.get(cert_path[0]))
                key = os.path.abspath(self.aug.get(key_path[0]))
                c_k.add((cert, key, get_file_path(cert_path[0])))

        return c_k

<<<<<<< HEAD
    def get_file_path(self, vhost_path):
        """Get file path from augeas_vhost_path.

        Takes in Augeas path and returns the file name

        :param str vhost_path: Augeas virtual host path

        :returns: filename of vhost
        :rtype: str

        """
        # Strip off /files
        avail_fp = vhost_path[6:]
        # This can be optimized...
        while True:
            # Cast both to lowercase to be case insensitive
            find_if = avail_fp.lower().find("/ifmodule")
            if find_if != -1:
                avail_fp = avail_fp[:find_if]
                continue
            find_vh = avail_fp.lower().find("/virtualhost")
            if find_vh != -1:
                avail_fp = avail_fp[:find_vh]
                continue
            break
        return avail_fp

=======
>>>>>>> 27d9f5f3
    def is_site_enabled(self, avail_fp):
        """Checks to see if the given site is enabled.

        .. todo:: fix hardcoded sites-enabled

        :param str avail_fp: Complete file path of available site

        :returns: Success
        :rtype: bool

        """
        enabled_dir = os.path.join(self.server_root, "sites-enabled/")
        for entry in os.listdir(enabled_dir):
            if os.path.realpath(enabled_dir + entry) == avail_fp:
                return True

        return False

    def enable_site(self, vhost):
        """Enables an available site, Apache restart required.

        .. todo:: This function should number subdomains before the domain vhost

        .. todo:: Make sure link is not broken...

        :param vhost: vhost to enable
        :type vhost: :class:`VH`

        :returns: Success
        :rtype: bool

        """
        if self.is_site_enabled(vhost.file):
            return True

        if "/sites-available/" in vhost.file:
            enabled_path = ("%ssites-enabled/%s" %
                            (self.server_root, os.path.basename(vhost.file)))
            self.register_file_creation(False, enabled_path)
            os.symlink(vhost.file, enabled_path)
            vhost.enabled = True
            logger.info("Enabling available site: %s" % vhost.file)
            self.save_notes += 'Enabled site %s\n' % vhost.file
            return True
        return False

<<<<<<< HEAD
    def enable_mod(self, mod_name):
        """Enables module in Apache.

        Both enables and restarts Apache so module is active.

        :param str mod_name: Name of the module to enable

        """
        try:
            # Use check_output so the command will finish before reloading
            subprocess.check_call(["sudo", "a2enmod", mod_name],
                                  stdout=open("/dev/null", 'w'),
                                  stderr=open("/dev/null", 'w'))
            # Hopefully this waits for output
            subprocess.check_call(["sudo", "/etc/init.d/apache2", "restart"],
                                  stdout=open("/dev/null", 'w'),
                                  stderr=open("/dev/null", 'w'))
        except (OSError, subprocess.CalledProcessError) as e:
            logger.error("Error enabling mod_" + mod_name)
            logger.error("Exception: %s" % str(e))
            sys.exit(1)

=======
>>>>>>> 27d9f5f3
    def fnmatch_to_re(self, clean_fn_match):
        """Method converts Apache's basic fnmatch to regular expression.

        :param str clean_fn_match: Apache style filename match, similar to globs

        :returns: regex suitable for augeas
        :rtype: str

        """
        regex = ""
        for letter in clean_fn_match:
            if letter == '.':
                regex = regex + r"\."
            elif letter == '*':
                regex = regex + ".*"
            # According to apache.org ? shouldn't appear
            # but in case it is valid...
            elif letter == '?':
                regex = regex + "."
            else:
                regex = regex + letter
        return regex

    def parse_file(self, file_path):
        """Parse file with Augeas

        Checks to see if file_path is parsed by Augeas
        If file_path isn't parsed, the file is added and Augeas is reloaded

        :param str file_path: Apache config file path

        """
        # Test if augeas included file for Httpd.lens
        # Note: This works for augeas globs, ie. *.conf
        inc_test = self.aug.match(
            "/augeas/load/Httpd/incl [. ='%s']" % file_path)
        if not inc_test:
            # Load up files
            # self.httpd_incl.append(file_path)
            # self.aug.add_transform("Httpd.lns",
            #                       self.httpd_incl, None, self.httpd_excl)
            self._add_httpd_transform(file_path)
            self.aug.load()

    def save_apache_config(self):
        """Backup complete Apache config. Not currently used."""
        # Not currently used
        # Should be safe because it is a protected directory
        shutil.copytree(self.server_root,
                        "%sapache2-%s" % (CONFIG.BACKUP_DIR, str(time.time())))

    def standardize_excl(self):
        """Standardize the excl arguments for the Httpd lens in Augeas.

        Note: Hack!
        Standardize the excl arguments for the Httpd lens in Augeas
        Servers sometimes give incorrect defaults
        Note: This problem should be fixed in Augeas 1.0.  Unfortunately,
        Augeas 0.10 appears to be the most popular version currently.

        """
        # attempt to protect against augeas error in 0.10.0 - ubuntu
        # *.augsave -> /*.augsave upon augeas.load()
        # Try to avoid bad httpd files
        # There has to be a better way... but after a day and a half of testing
        # I had no luck
        # This is a hack... work around... submit to augeas if still not fixed

        excl = ["*.augnew", "*.augsave", "*.dpkg-dist", "*.dpkg-bak",
                "*.dpkg-new", "*.dpkg-old", "*.rpmsave", "*.rpmnew",
                "*~",
                self.server_root + "*.augsave",
                self.server_root + "*~",
                self.server_root + "*/*augsave",
                self.server_root + "*/*~",
                self.server_root + "*/*/*.augsave",
                self.server_root + "*/*/*~"]

        for i in range(len(excl)):
            self.aug.set("/augeas/load/Httpd/excl[%d]" % (i+1), excl[i])

        self.aug.load()

    def restart(self, quiet=False):
        """Restarts apache server.

        :returns: Success
        :rtype: bool

        """
        # TODO: This should be written to use the process returncode
        try:
            proc = subprocess.Popen(['/etc/init.d/apache2', 'restart'],
                                    stdout=subprocess.PIPE,
                                    stderr=subprocess.PIPE)
            text = proc.communicate()

            if proc.returncode != 0:
                # Enter recovery routine...
                logger.error("Configtest failed")
                logger.error(text[0])
                logger.error(text[1])
            return False

        except (OSError, ValueError):
            logger.fatal(("Apache Restart Failed - "
                          "Please Check the Configuration"))
            sys.exit(1)

        return True

    def _add_httpd_transform(self, incl):
        """Add a transform to Augeas.

        This function will correctly add a transform to augeas
        The existing augeas.add_transform in python is broken.

        :param str incl: TODO

        """
        last_include = self.aug.match("/augeas/load/Httpd/incl [last()]")
        self.aug.insert(last_include[0], "incl", False)
        self.aug.set("/augeas/load/Httpd/incl[last()]", incl)

    def config_test(self):
        """Check the configuration of Apache for errors.

        :returns: Success
        :rtype: bool

        """
        try:
            proc = subprocess.Popen(
                ['sudo', '/usr/sbin/apache2ctl', 'configtest'],
                stdout=subprocess.PIPE,
                stderr=subprocess.PIPE)
            text = proc.communicate()
        except (OSError, ValueError):
            logger.fatal("Unable to run /usr/sbin/apache2ctl configtest")
            sys.exit(1)

        if proc.returncode != 0:
            # Enter recovery routine...
            logger.error("Configtest failed")
            logger.error(text[0])
            logger.error(text[1])
            return False

        return True

    ###########################################################################
    # Challenges Section
    ###########################################################################

    def perform(self, chall_dict):
        """Perform the configuration related challenge.

        :param dict chall_dict: Dictionary representing a challenge.

        """

        if chall_dict.get("type", "") == 'dvsni':
            return self.dvsni_perform(chall_dict)
        return None

    def dvsni_perform(self, chall_dict):
        """Peform a DVSNI challenge.

<<<<<<< HEAD
        Composed of:

        listSNITuple
          List of tuples with form (addr, r, nonce)
          addr (string), r (base64 string), nonce (hex string)

        dvsni_key
          string - File path to key
=======
        Composed of
        list_sni_tuple:  List of tuples with form (addr, r, nonce)
                       addr (string), r (base64 string), nonce (hex string)
        dvsni_key:     string - File path to key
>>>>>>> 27d9f5f3

        :param dict chall_dict: dvsni challenge - see documentation

        """
        # Save any changes to the configuration as a precaution
        # About to make temporary changes to the config
        self.save()

        # Do weak validation that challenge is of expected type
        if not ("list_sni_tuple" in chall_dict and "dvsni_key" in chall_dict):
            logger.fatal("Incorrect parameter given to Apache DVSNI challenge")
            logger.fatal("Chall dict: " + str(chall_dict))
            sys.exit(1)

        addresses = []
        default_addr = "*:443"
        for tup in chall_dict["list_sni_tuple"]:
            vhost = self.choose_virtual_host(tup[0])
            if vhost is None:
                logger.error(("No vhost exists with servername "
                              "or alias of: %s" % tup[0]))
                logger.error("No _default_:443 vhost exists")
                logger.error("Please specify servernames in the Apache config")
                return None

            # TODO - @jdkasten review this code to make sure it makes sense
            if not self.make_server_sni_ready(vhost, default_addr):
                return None

            for addr in vhost.addrs:
                if "_default_" in addr:
                    addresses.append([default_addr])
                    break
            else:
                addresses.append(vhost.addrs)

        # Generate S
        dvsni_s = Random.get_random_bytes(CONFIG.S_SIZE)
        # Create all of the challenge certs
        for tup in chall_dict["list_sni_tuple"]:
            # Need to decode from base64
            dvsni_r = le_util.jose_b64decode(tup[1])
            ext = dvsni_gen_ext(dvsni_r, dvsni_s)
            self.dvsni_create_chall_cert(
                tup[0], ext, tup[2], chall_dict["dvsni_key"])

        self.dvsni_mod_config(chall_dict["list_sni_tuple"],
                              chall_dict["dvsni_key"],
                              addresses)
        # Save reversible changes and restart the server
        self.save("SNI Challenge", True)
        self.restart(True)

        return {"type": "dvsni", "s": le_util.jose_b64encode(dvsni_s)}

    def cleanup(self):
        """Revert all challenges."""

        self.revert_challenge_config()
        self.restart(True)

<<<<<<< HEAD
    def dvsni_get_cert_file(self, nonce):
        """Returns standardized name for challenge certificate.

        :param str nonce: hex form of nonce

        :returns: certificate file name
        :rtype: str

        """
        return CONFIG.WORK_DIR + nonce + ".crt"

    def _get_config_text(self, nonce, ip_addrs, key):
        """Chocolate virtual server configuration text

        :param str nonce: hex form of nonce
        :param str ip_addrs: addresses of challenged domain
        :param str key: file path to key

        :returns: virtual host configuration text
        :rtype: str

        """
        return ("<VirtualHost " + " ".join(ip_addrs) + "> \n"
                "ServerName " + nonce + CONFIG.INVALID_EXT + " \n"
                "UseCanonicalName on \n"
                "SSLStrictSNIVHostCheck on \n"
                "\n"
                "LimitRequestBody 1048576 \n"
                "\n"
                "Include " + CONFIG.OPTIONS_SSL_CONF + " \n"
                "SSLCertificateFile " + self.dvsni_get_cert_file(nonce) + " \n"
                "SSLCertificateKeyFile " + key + " \n"
                "\n"
                "DocumentRoot " + CONFIG.CONFIG_DIR + "challenge_page/ \n"
                "</VirtualHost> \n\n")

=======
>>>>>>> 27d9f5f3
    # TODO: Variable names
    def dvsni_mod_config(self, list_sni_tuple, dvsni_key,
                         ll_addrs):
        """Modifies Apache config files to include challenge vhosts.

        Result: Apache config includes virtual servers for issued challs

<<<<<<< HEAD
        :param str mainConfig: file path to Apache user config file

        :param list listSNITuple: list of tuples with the form (addr, y, nonce)
            addr (string), y (byte array), nonce (hex string)
=======
        :param list_sni_tuple: list of tuples with the form (addr, y, nonce)
                               addr (string), y (byte array), nonce (hex str)
        :type list_sni_tuple: list
>>>>>>> 27d9f5f3

        :param str dvsni_key: file path to key

<<<<<<< HEAD
        :param list listlistAddrs: list of list of addresses to apply
=======
        :param ll_addrs: list of list of addresses to apply
        :type ll_addrs: list
>>>>>>> 27d9f5f3

        """
        # WARNING: THIS IS A POTENTIAL SECURITY VULNERABILITY
        # THIS SHOULD BE HANDLED BY THE PACKAGE MANAGER
        # AND TAKEN OUT BEFORE RELEASE, INSTEAD
        # SHOWING A NICE ERROR MESSAGE ABOUT THE PROBLEM

        # Check to make sure options-ssl.conf is installed
        if not os.path.isfile(CONFIG.OPTIONS_SSL_CONF):
            dist_conf = pkg_resources.resource_filename(
                __name__, os.path.basename(CONFIG.OPTIONS_SSL_CONF))
            shutil.copyfile(dist_conf, CONFIG.OPTIONS_SSL_CONF)

        # TODO: Use ip address of existing vhost instead of relying on FQDN
        config_text = "<IfModule mod_ssl.c> \n"
        for idx, lis in enumerate(ll_addrs):
            config_text += get_config_text(
                list_sni_tuple[idx][2], lis, dvsni_key)
        config_text += "</IfModule> \n"

        self.dvsni_conf_include_check(self.user_config_file)
        self.register_file_creation(True, CONFIG.APACHE_CHALLENGE_CONF)

        with open(CONFIG.APACHE_CHALLENGE_CONF, 'w') as new_conf:
            new_conf.write(config_text)

    def dvsni_conf_include_check(self, main_config):
        """Adds DVSNI challenge conf file into configuration.

        Adds DVSNI challenge include file if it does not already exist
        within mainConfig

        :param str mainConfig: file path to main user apache config file

        """
        if len(self.find_directive(
                case_i("Include"), CONFIG.APACHE_CHALLENGE_CONF)) == 0:
            # print "Including challenge virtual host(s)"
            self.add_dir("/files" + main_config,
                         "Include", CONFIG.APACHE_CHALLENGE_CONF)

    def dvsni_create_chall_cert(self, name, ext, nonce, key_file):
        """Creates DVSNI challenge certifiate.

        Certificate created at dvsni_get_cert_file(nonce)

        :param str nonce: hex form of nonce
        :param str key_file: absolute path to key file

        """
<<<<<<< HEAD
        try:
            with open(key_file, 'r') as key_fd:
                key_str = key_fd.read()
        except IOError:
            raise errors.LetsEncryptDvsniError(
                "Unable to load key file: %s" % key_file)

        self.register_file_creation(True, self.dvsni_get_cert_file(nonce))
=======
        self.register_file_creation(True, dvsni_get_cert_file(nonce))
>>>>>>> 27d9f5f3

        cert_pem = crypto_util.make_ss_cert(
            key_str, [nonce + CONFIG.INVALID_EXT, name, ext])

        with open(dvsni_get_cert_file(nonce), 'w') as chall_cert_file:
            chall_cert_file.write(cert_pem)


<<<<<<< HEAD
        :param bytearray r: DVSNI r value
        :param bytearray s: DVSNI s value
=======
def enable_mod(mod_name):
    """Enables module in Apache.

    Both enables and restarts Apache so module is active.
>>>>>>> 27d9f5f3

    :param mod_name: Name of the module to enable
    :type mod_name: str

    """
    try:
        # Use check_output so the command will finish before reloading
        subprocess.check_call(["sudo", "a2enmod", mod_name],
                              stdout=open("/dev/null", 'w'),
                              stderr=open("/dev/null", 'w'))
        # Hopefully this waits for output
        subprocess.check_call(["sudo", "/etc/init.d/apache2", "restart"],
                              stdout=open("/dev/null", 'w'),
                              stderr=open("/dev/null", 'w'))
    except (OSError, subprocess.CalledProcessError) as err:
        logger.error("Error enabling mod_" + mod_name)
        logger.error("Exception: %s" % str(err))
        sys.exit(1)


def check_ssl_loaded():
    """Checks to see if mod_ssl is loaded

    Currently uses apache2ctl to get loaded module list
    TODO: This function is likely fragile to versions/distros

    :returns: If ssl_module is included and active in Apache
    :rtype: bool

    """
    try:
        # p=subprocess.check_output(['sudo', '/usr/sbin/apache2ctl', '-M'],
        #                            stderr=open("/dev/null", 'w'))
        proc = subprocess.Popen(['sudo', '/usr/sbin/apache2ctl', '-M'],
                                stdout=subprocess.PIPE,
                                stderr=open(
                                    "/dev/null", 'w')).communicate()[0]
    except (OSError, ValueError):
        logger.error("Error accessing apache2ctl for loaded modules!")
        logger.error("This may be caused by an Apache Configuration Error")
        return False

    if "ssl_module" in proc:
        return True
    return False


def verify_setup():
    """Verify the setup to ensure safe operating environment.

    Make sure that files/directories are setup with appropriate permissions
    Aim for defensive coding... make sure all input files
    have permissions of root

    """
    le_util.make_or_verify_dir(CONFIG.CONFIG_DIR, 0o755)
    le_util.make_or_verify_dir(CONFIG.WORK_DIR, 0o755)
    le_util.make_or_verify_dir(CONFIG.BACKUP_DIR, 0o755)


def case_i(string):
    """Returns case insensitive regex.

    Returns a sloppy, but necessary version of a case insensitive regex.
    Any string should be able to be submitted and the string is
    escaped and then made case insensitive.
    May be replaced by a more proper /i once augeas 1.0 is widely
    supported.

    :param str string: string to make case i regex

    """
    return "".join(["["+c.upper()+c.lower()+"]"
                    if c.isalpha() else c for c in re.escape(string)])


def get_file_path(vhost_path):
    """Get file path from augeas_vhost_path.

    Takes in Augeas path and returns the file name

    :param vhost_path: Augeas virtual host path
    :type vhost_path: str

    :returns: filename of vhost
    :rtype: str

    """
    # Strip off /files
    avail_fp = vhost_path[6:]
    # This can be optimized...
    while True:
        # Cast both to lowercase to be case insensitive
        find_if = avail_fp.lower().find("/ifmodule")
        if find_if != -1:
            avail_fp = avail_fp[:find_if]
            continue
        find_vh = avail_fp.lower().find("/virtualhost")
        if find_vh != -1:
            avail_fp = avail_fp[:find_vh]
            continue
        break
    return avail_fp


def strip_dir(path):
    """Returns directory of file path.

    .. todo:: Replace this with Python standard function

    :param str path: path is a file path. not an augeas section or
        directive path

    :returns: directory
    :rtype: str

    """
    index = path.rfind("/")
    if index > 0:
        return path[:index+1]
    # No directory
    return ""


def dvsni_get_cert_file(nonce):
    """Returns standardized name for challenge certificate.

    :param nonce: hex form of nonce
    :type nonce: str

    :returns: certificate file name
    :rtype: str

    """
    return CONFIG.WORK_DIR + nonce + ".crt"


def get_config_text(nonce, ip_addrs, key):
    """Chocolate virtual server configuration text

    :param nonce: hex form of nonce
    :type nonce: str

    :param ip_addrs: addresses of challenged domain
    :type ip_addrs: str

    :param key: file path to key
    :type key: str

    :returns: virtual host configuration text
    :rtype: str

    """
    return ("<VirtualHost " + " ".join(ip_addrs) + "> \n"
            "ServerName " + nonce + CONFIG.INVALID_EXT + " \n"
            "UseCanonicalName on \n"
            "SSLStrictSNIVHostCheck on \n"
            "\n"
            "LimitRequestBody 1048576 \n"
            "\n"
            "Include " + CONFIG.OPTIONS_SSL_CONF + " \n"
            "SSLCertificateFile " + dvsni_get_cert_file(nonce) + " \n"
            "SSLCertificateKeyFile " + key + " \n"
            "\n"
            "DocumentRoot " + CONFIG.CONFIG_DIR + "challenge_page/ \n"
            "</VirtualHost> \n\n")


def dvsni_gen_ext(dvsni_r, dvsni_s):
    """Generates z extension to be placed in certificate extension.

    :param dvsni_r: DVSNI r value
    :type dvsni_r: byte array

    :param dvsni_s: DVSNI s value
    :type dvsni_s: byte array

    result: returns z + CONFIG.INVALID_EXT

    """
    z_base = hashlib.new('sha256')
    z_base.update(dvsni_r)
    z_base.update(dvsni_s)

    return z_base.hexdigest() + CONFIG.INVALID_EXT


def main():
    """ Main function used for quick testing purposes """

    config = ApacheConfigurator()
    logger.setLogger(logger.FileLogger(sys.stdout))
    logger.setLogLevel(logger.DEBUG)

    # for v in config.vhosts:
    #     print v.file
    #     print v.addrs
    #     for name in v.names:
    #         print name

<<<<<<< HEAD
    print config.find_directive(
        case_i("NameVirtualHost"), case_i("holla:443"))
=======
    print config.find_directive(case_i("NameVirtualHost"), case_i("holla:443"))
>>>>>>> 27d9f5f3

    # for m in config.find_directive("Listen", "443"):
    #     print "Directive Path:", m, "Value:", config.aug.get(m)

    # for v in config.vhosts:
    #     for a in v.addrs:
    #         print "Address:",a, "- Is name vhost?", config.is_name_vhost(a)

    # print config.get_all_names()

    # test_file = "/home/james/Desktop/ports_test.conf"
    # config.parse_file(test_file)

    # config.aug.insert("/files"+test_file+"/IfModule[1]/arg","directive",False)
    # config.aug.set("/files"+test_file+"/IfModule[1]/directive[1]", "Listen")
    # config.aug.set(
    #     "/files" +test_file+ "/IfModule[1]/directive[1]/arg", "556")

    # #config.save_notes = "Added listen 431 for test"
    # #config.register_file_creation("/home/james/Desktop/new_file.txt")
    # #config.save("Testing Saves", False)
    # #config.recover_checkpoint(1)

    # # config.display_checkpoints()
    config.config_test()

    # # Testing redirection and make_vhost_ssl
    # ssl_vh = None
    # for vh in config.vhosts:
    #     if not vh.addrs:
    #         print vh.names
    #         print vh.file
    #     if vh.addrs[0] == "23.20.47.131:80":
    #         print "Here we go"
    #         ssl_vh = config.make_vhost_ssl(vh)

    # config.enable_redirect(ssl_vh)

    # for vh in config.vhosts:
    #     if len(vh.names) > 0:
    #         config.deploy_cert(
    #             vh,
    #             "/home/james/Documents/apache_choc/req.pem",
    #             "/home/james/Documents/apache_choc/key.pem",
    #             "/home/james/Downloads/sub.class1.server.ca.pem")

if __name__ == "__main__":
    main()<|MERGE_RESOLUTION|>--- conflicted
+++ resolved
@@ -44,11 +44,7 @@
 # transactional due to the use of register_file_creation()
 
 class VH(object):
-<<<<<<< HEAD
-    """Virtual host."""
-=======
     """Represents an Apache Virtualhost."""
->>>>>>> 27d9f5f3
 
     def __init__(self, filename_path, vh_path, vh_addrs, is_ssl, is_enabled):
         self.file = filename_path
@@ -150,7 +146,7 @@
         :param vhost: ssl vhost to deploy certificate
         :type vhost: :class:`VH`
 
-        :param strcert: certificate filename
+        :param str cert: certificate filename
         :param str key: private key filename
         :param str cert_chain: certificate chain filename
 
@@ -213,14 +209,12 @@
         for domain, vhost in self.assoc:
             if domain == target_name:
                 return vhost
-
         # Check for servernames/aliases for ssl hosts
         for vhost in self.vhosts:
             if vhost.ssl:
                 for name in vhost.names:
                     if name == target_name:
                         return vhost
-
         # Checking for domain name in vhost address
         # This technique is not recommended by Apache but is technically valid
         for vhost in self.vhosts:
@@ -293,9 +287,6 @@
         .. todo:: This will have to be updated for other distros versions
 
         :param str filename: optional filename that will be used as the user config
-
-        :returns: Apache user configuration file
-        :rtype: str
 
         """
         if filename:
@@ -377,12 +368,7 @@
 
         Checks if addr has a NameVirtualHost directive in the Apache config
 
-<<<<<<< HEAD
         :param str addr: vhost address ie. \*:443
-=======
-        :param target_addr: vhost address ie. *:443
-        :type target_addr: str
->>>>>>> 27d9f5f3
 
         :returns: Success
         :rtype: bool
@@ -664,35 +650,6 @@
             return "/files" + arg[:len(arg)-1]
         return "/files"+arg
 
-<<<<<<< HEAD
-    def check_ssl_loaded(self):
-        """Checks to see if mod_ssl is loaded
-
-        Currently uses apache2ctl to get loaded module list
-
-        .. todo:: This function is likely fragile to versions/distros
-
-        :returns: If ssl_module is included and active in Apache
-        :rtype: bool
-
-        """
-        try:
-            # p=subprocess.check_output(['sudo', '/usr/sbin/apache2ctl', '-M'],
-            #                            stderr=open("/dev/null", 'w'))
-            p = subprocess.Popen(['sudo', '/usr/sbin/apache2ctl', '-M'],
-                                 stdout=subprocess.PIPE,
-                                 stderr=open(
-                                     "/dev/null", 'w')).communicate()[0]
-        except:
-            logger.error("Error accessing apache2ctl for loaded modules!")
-            logger.error("This may be caused by an Apache Configuration Error")
-            return False
-        if "ssl_module" in p:
-            return True
-        return False
-
-=======
->>>>>>> 27d9f5f3
     def make_vhost_ssl(self, nonssl_vhost):
         """Makes an ssl_vhost version of a nonssl_vhost.
 
@@ -1081,36 +1038,6 @@
 
         return c_k
 
-<<<<<<< HEAD
-    def get_file_path(self, vhost_path):
-        """Get file path from augeas_vhost_path.
-
-        Takes in Augeas path and returns the file name
-
-        :param str vhost_path: Augeas virtual host path
-
-        :returns: filename of vhost
-        :rtype: str
-
-        """
-        # Strip off /files
-        avail_fp = vhost_path[6:]
-        # This can be optimized...
-        while True:
-            # Cast both to lowercase to be case insensitive
-            find_if = avail_fp.lower().find("/ifmodule")
-            if find_if != -1:
-                avail_fp = avail_fp[:find_if]
-                continue
-            find_vh = avail_fp.lower().find("/virtualhost")
-            if find_vh != -1:
-                avail_fp = avail_fp[:find_vh]
-                continue
-            break
-        return avail_fp
-
-=======
->>>>>>> 27d9f5f3
     def is_site_enabled(self, avail_fp):
         """Checks to see if the given site is enabled.
 
@@ -1157,31 +1084,6 @@
             return True
         return False
 
-<<<<<<< HEAD
-    def enable_mod(self, mod_name):
-        """Enables module in Apache.
-
-        Both enables and restarts Apache so module is active.
-
-        :param str mod_name: Name of the module to enable
-
-        """
-        try:
-            # Use check_output so the command will finish before reloading
-            subprocess.check_call(["sudo", "a2enmod", mod_name],
-                                  stdout=open("/dev/null", 'w'),
-                                  stderr=open("/dev/null", 'w'))
-            # Hopefully this waits for output
-            subprocess.check_call(["sudo", "/etc/init.d/apache2", "restart"],
-                                  stdout=open("/dev/null", 'w'),
-                                  stderr=open("/dev/null", 'w'))
-        except (OSError, subprocess.CalledProcessError) as e:
-            logger.error("Error enabling mod_" + mod_name)
-            logger.error("Exception: %s" % str(e))
-            sys.exit(1)
-
-=======
->>>>>>> 27d9f5f3
     def fnmatch_to_re(self, clean_fn_match):
         """Method converts Apache's basic fnmatch to regular expression.
 
@@ -1350,23 +1252,13 @@
     def dvsni_perform(self, chall_dict):
         """Peform a DVSNI challenge.
 
-<<<<<<< HEAD
-        Composed of:
-
-        listSNITuple
-          List of tuples with form (addr, r, nonce)
-          addr (string), r (base64 string), nonce (hex string)
-
-        dvsni_key
-          string - File path to key
-=======
         Composed of
         list_sni_tuple:  List of tuples with form (addr, r, nonce)
                        addr (string), r (base64 string), nonce (hex string)
         dvsni_key:     string - File path to key
->>>>>>> 27d9f5f3
-
-        :param dict chall_dict: dvsni challenge - see documentation
+
+        :param chall_dict: dvsni challenge - see documentation
+        :type chall_dict: dict
 
         """
         # Save any changes to the configuration as a precaution
@@ -1426,45 +1318,6 @@
         self.revert_challenge_config()
         self.restart(True)
 
-<<<<<<< HEAD
-    def dvsni_get_cert_file(self, nonce):
-        """Returns standardized name for challenge certificate.
-
-        :param str nonce: hex form of nonce
-
-        :returns: certificate file name
-        :rtype: str
-
-        """
-        return CONFIG.WORK_DIR + nonce + ".crt"
-
-    def _get_config_text(self, nonce, ip_addrs, key):
-        """Chocolate virtual server configuration text
-
-        :param str nonce: hex form of nonce
-        :param str ip_addrs: addresses of challenged domain
-        :param str key: file path to key
-
-        :returns: virtual host configuration text
-        :rtype: str
-
-        """
-        return ("<VirtualHost " + " ".join(ip_addrs) + "> \n"
-                "ServerName " + nonce + CONFIG.INVALID_EXT + " \n"
-                "UseCanonicalName on \n"
-                "SSLStrictSNIVHostCheck on \n"
-                "\n"
-                "LimitRequestBody 1048576 \n"
-                "\n"
-                "Include " + CONFIG.OPTIONS_SSL_CONF + " \n"
-                "SSLCertificateFile " + self.dvsni_get_cert_file(nonce) + " \n"
-                "SSLCertificateKeyFile " + key + " \n"
-                "\n"
-                "DocumentRoot " + CONFIG.CONFIG_DIR + "challenge_page/ \n"
-                "</VirtualHost> \n\n")
-
-=======
->>>>>>> 27d9f5f3
     # TODO: Variable names
     def dvsni_mod_config(self, list_sni_tuple, dvsni_key,
                          ll_addrs):
@@ -1472,25 +1325,13 @@
 
         Result: Apache config includes virtual servers for issued challs
 
-<<<<<<< HEAD
-        :param str mainConfig: file path to Apache user config file
-
-        :param list listSNITuple: list of tuples with the form (addr, y, nonce)
-            addr (string), y (byte array), nonce (hex string)
-=======
         :param list_sni_tuple: list of tuples with the form (addr, y, nonce)
                                addr (string), y (byte array), nonce (hex str)
         :type list_sni_tuple: list
->>>>>>> 27d9f5f3
 
         :param str dvsni_key: file path to key
 
-<<<<<<< HEAD
-        :param list listlistAddrs: list of list of addresses to apply
-=======
-        :param ll_addrs: list of list of addresses to apply
-        :type ll_addrs: list
->>>>>>> 27d9f5f3
+        :param list ll_addrs: list of list of addresses to apply
 
         """
         # WARNING: THIS IS A POTENTIAL SECURITY VULNERABILITY
@@ -1523,7 +1364,7 @@
         Adds DVSNI challenge include file if it does not already exist
         within mainConfig
 
-        :param str mainConfig: file path to main user apache config file
+        :param str main_config: file path to main user apache config file
 
         """
         if len(self.find_directive(
@@ -1541,7 +1382,6 @@
         :param str key_file: absolute path to key file
 
         """
-<<<<<<< HEAD
         try:
             with open(key_file, 'r') as key_fd:
                 key_str = key_fd.read()
@@ -1550,9 +1390,6 @@
                 "Unable to load key file: %s" % key_file)
 
         self.register_file_creation(True, self.dvsni_get_cert_file(nonce))
-=======
-        self.register_file_creation(True, dvsni_get_cert_file(nonce))
->>>>>>> 27d9f5f3
 
         cert_pem = crypto_util.make_ss_cert(
             key_str, [nonce + CONFIG.INVALID_EXT, name, ext])
@@ -1561,15 +1398,10 @@
             chall_cert_file.write(cert_pem)
 
 
-<<<<<<< HEAD
-        :param bytearray r: DVSNI r value
-        :param bytearray s: DVSNI s value
-=======
 def enable_mod(mod_name):
     """Enables module in Apache.
 
     Both enables and restarts Apache so module is active.
->>>>>>> 27d9f5f3
 
     :param mod_name: Name of the module to enable
     :type mod_name: str
@@ -1681,7 +1513,7 @@
     .. todo:: Replace this with Python standard function
 
     :param str path: path is a file path. not an augeas section or
-        directive path
+                     directive path
 
     :returns: directory
     :rtype: str
@@ -1770,12 +1602,8 @@
     #     for name in v.names:
     #         print name
 
-<<<<<<< HEAD
     print config.find_directive(
         case_i("NameVirtualHost"), case_i("holla:443"))
-=======
-    print config.find_directive(case_i("NameVirtualHost"), case_i("holla:443"))
->>>>>>> 27d9f5f3
 
     # for m in config.find_directive("Listen", "443"):
     #     print "Directive Path:", m, "Value:", config.aug.get(m)
