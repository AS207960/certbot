"""Let's Encrypt client."""

# version number like 1.2.3a0, must have at least 2 parts, like 1.2
<<<<<<< HEAD
# '0.1.0.dev0'
=======
>>>>>>> 5adf5b49
__version__ = '0.2.0.dev0'<|MERGE_RESOLUTION|>--- conflicted
+++ resolved
@@ -1,8 +1,4 @@
 """Let's Encrypt client."""
 
 # version number like 1.2.3a0, must have at least 2 parts, like 1.2
-<<<<<<< HEAD
-# '0.1.0.dev0'
-=======
->>>>>>> 5adf5b49
 __version__ = '0.2.0.dev0'